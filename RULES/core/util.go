--- conflicted
+++ resolved
@@ -4,11 +4,7 @@
 	"bytes"
 	"fmt"
 	"os"
-<<<<<<< HEAD
-=======
-	"strings"
 	"text/template"
->>>>>>> 003f8440
 )
 
 const fileMode = 0755
